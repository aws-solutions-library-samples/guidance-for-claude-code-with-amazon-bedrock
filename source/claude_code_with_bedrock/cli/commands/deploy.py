# ABOUTME: Deploy command for AWS infrastructure stacks using boto3
# ABOUTME: Handles deployment of auth, monitoring, and dashboard stacks

"""Deploy command - Deploy AWS infrastructure using boto3."""

import os
import re
import subprocess
import tempfile
from pathlib import Path

from cleo.commands.command import Command
from cleo.helpers import argument, option
from rich import box
from rich.console import Console
from rich.panel import Panel
from rich.progress import Progress, SpinnerColumn, TextColumn
from rich.table import Table

from claude_code_with_bedrock.cli.utils.aws import get_stack_outputs
from claude_code_with_bedrock.cli.utils.cf_exceptions import (
    CloudFormationError,
    ResourceConflictError,
    StackRollbackError,
)
from claude_code_with_bedrock.cli.utils.cloudformation import CloudFormationManager
from claude_code_with_bedrock.config import Config


class DeployCommand(Command):
    name = "deploy"
    description = "Deploy AWS infrastructure (auth, monitoring, dashboards)"

    arguments = [
        argument(
            "stack",
            description="Specific stack to deploy (auth/networking/monitoring/dashboard/analytics/quota)",
            optional=True,
        )
    ]

    options = [
        option(
            "profile", description="Configuration profile to use (defaults to active profile)", flag=False, default=None
        ),
        option("dry-run", description="Show what would be deployed without executing", flag=True),
        option("show-commands", description="Show AWS CLI commands instead of executing", flag=True),
    ]

    def handle(self) -> int:
        """Execute the deploy command."""
        console = Console()

        # Welcome
        console.print(
            Panel.fit(
                "[bold cyan]Claude Code Infrastructure Deployment[/bold cyan]\n\n"
                "Deploy or update CloudFormation stacks",
                border_style="cyan",
                padding=(1, 2),
            )
        )

        # Load configuration
        config = Config.load()

        # Get profile name (use active profile if not specified)
        profile_name = self.option("profile")
        if not profile_name:
            profile_name = config.active_profile
            console.print(f"[dim]Using active profile: {profile_name}[/dim]\n")
        else:
            console.print(f"[dim]Using profile: {profile_name}[/dim]\n")

        profile = config.get_profile(profile_name)

        if not profile:
            if profile_name:
                console.print(f"[red]Profile '{profile_name}' not found. Run 'poetry run ccwb init' first.[/red]")
            else:
                console.print(
                    "[red]No active profile set. Run 'poetry run ccwb init' or "
                    "'poetry run ccwb context use <profile>' first.[/red]"
                )
            return 1

        # Get deployment options
        stack_arg = self.argument("stack")
        dry_run = self.option("dry-run")
        show_commands = self.option("show-commands")

        # Determine which stacks to deploy
        stacks_to_deploy = []

        if stack_arg:
            # Deploy specific stack
            if stack_arg == "auth":
                stacks_to_deploy.append(("auth", "Authentication Stack (Cognito + IAM)"))
            elif stack_arg == "networking":
                if profile.monitoring_enabled:
                    stacks_to_deploy.append(("networking", "VPC Networking for OTEL Collector"))
                else:
                    console.print("[yellow]Monitoring is not enabled in your configuration.[/yellow]")
                    return 1
            elif stack_arg == "monitoring":
                if profile.monitoring_enabled:
                    stacks_to_deploy.append(("monitoring", "OpenTelemetry Collector"))
                else:
                    console.print("[yellow]Monitoring is not enabled in your configuration.[/yellow]")
                    return 1
            elif stack_arg == "dashboard":
                if profile.monitoring_enabled:
                    stacks_to_deploy.append(("dashboard", "CloudWatch Dashboard"))
                else:
                    console.print("[yellow]Monitoring is not enabled in your configuration.[/yellow]")
                    return 1
            elif stack_arg == "analytics":
                if profile.monitoring_enabled:
                    stacks_to_deploy.append(("analytics", "Analytics Pipeline (Kinesis Firehose + Athena)"))
                else:
                    console.print("[yellow]Analytics requires monitoring to be enabled in your configuration.[/yellow]")
                    return 1
            elif stack_arg == "quota":
                if profile.monitoring_enabled:
                    if getattr(profile, "quota_monitoring_enabled", False):
                        stacks_to_deploy.append(("quota", "Quota Monitoring (Per-User Token Limits)"))
                    else:
                        console.print("[yellow]Quota monitoring is not enabled in your configuration.[/yellow]")
                        return 1
                else:
                    console.print(
                        "[yellow]Quota monitoring requires monitoring to be enabled in your configuration.[/yellow]"
                    )
                    return 1
            elif stack_arg == "distribution":
                if profile.enable_distribution:
                    stacks_to_deploy.append(("distribution", "Distribution infrastructure (S3 + IAM)"))
                else:
                    console.print("[yellow]Distribution features not enabled in profile.[/yellow]")
                    console.print("Run 'poetry run ccwb init' and enable distribution features.")
                    return 1
            elif stack_arg == "codebuild":
                if profile.enable_codebuild:
                    stacks_to_deploy.append(("codebuild", "CodeBuild for Windows binary builds"))
                else:
                    console.print("[yellow]CodeBuild is not enabled in your configuration.[/yellow]")
                    return 1
            else:
                console.print(f"[red]Unknown stack: {stack_arg}[/red]")
                console.print(
                    "Valid stacks: auth, distribution, networking, monitoring, dashboard, analytics, quota, codebuild"
                )
                return 1
        else:
            # Deploy all configured stacks in dependency order
            stacks_to_deploy.append(("auth", "Authentication Stack (Cognito + IAM)"))

            # Deploy networking first if needed (required by landing-page distribution and monitoring)
            if profile.monitoring_enabled or (
                profile.enable_distribution and profile.distribution_type == "landing-page"
            ):
                stacks_to_deploy.append(("networking", "VPC Networking for OTEL Collector"))

            # Deploy distribution after networking if it's landing-page type
            if profile.enable_distribution:
                stacks_to_deploy.append(("distribution", "Distribution infrastructure (S3 + IAM)"))

            # Deploy remaining monitoring stacks
            if profile.monitoring_enabled:
<<<<<<< HEAD
                vpc_congig = profile.monitoring_config or {}
                if vpc_congig.get('create_vpc', True):
                    stacks_to_deploy.append(("networking", "VPC Networking for OTEL Collector"))
                stacks_to_deploy.append(("s3bucket", "S3 Bucket"))
=======
>>>>>>> 3ab4dd4b
                stacks_to_deploy.append(("monitoring", "OpenTelemetry Collector"))
                stacks_to_deploy.append(("dashboard", "CloudWatch Dashboard"))
                # Check if analytics is enabled (default to True for backward compatibility)
                if getattr(profile, "analytics_enabled", True):
                    stacks_to_deploy.append(("analytics", "Analytics Pipeline (Kinesis Firehose + Athena)"))
                # Check if quota monitoring is enabled
                if getattr(profile, "quota_monitoring_enabled", False):
                    stacks_to_deploy.append(("quota", "Quota Monitoring (Per-User Token Limits)"))
            # Check if CodeBuild is enabled
            if getattr(profile, "enable_codebuild", False):
                stacks_to_deploy.append(("codebuild", "CodeBuild for Windows binary builds"))

        # Initialize CloudFormation manager
        cf_manager = CloudFormationManager(region=profile.aws_region)

        # Show deployment plan
        console.print("\n[bold]Deployment Plan:[/bold]")
        table = Table(box=box.SIMPLE)
        table.add_column("Stack", style="cyan")
        table.add_column("Description")
        table.add_column("Status")

        for stack_type, description in stacks_to_deploy:
            stack_name = profile.stack_names.get(stack_type, f"{profile.identity_pool_name}-{stack_type}")
            status = cf_manager.get_stack_status(stack_name)
            if status and status in ["CREATE_COMPLETE", "UPDATE_COMPLETE", "UPDATE_ROLLBACK_COMPLETE"]:
                status_display = "[green]Update[/green]"
            else:
                status_display = "[yellow]Create[/yellow]"
            table.add_row(stack_type, description, status_display)

        console.print(table)

        # Check for orphaned stacks (exist but disabled in config)
        # Only check when deploying ALL stacks, not when deploying a specific stack
        orphaned_stacks = []
        if not stack_arg:  # Only check for orphaned stacks when deploying all stacks
            orphaned_stacks = self._check_orphaned_stacks(stacks_to_deploy, profile, cf_manager, console)

        if orphaned_stacks and not dry_run and not show_commands:
            import questionary

            console.print("\n[yellow]⚠️  Found stacks that exist but are disabled in your configuration:[/yellow]")
            for stack_type, stack_name, status in orphaned_stacks:
                console.print(f"  • {stack_type}: {stack_name} ({status})")

            should_delete = questionary.confirm("Would you like to delete these orphaned stacks?", default=False).ask()

            if should_delete:
                console.print("\n[bold]Cleaning up orphaned stacks...[/bold]\n")
                for stack_type, stack_name, _status in orphaned_stacks:
                    try:
                        console.print(f"[yellow]Deleting {stack_type} stack: {stack_name}...[/yellow]")
                        cf_manager.delete_stack(stack_name)
                        console.print(f"[green]✓ {stack_type} stack deletion initiated[/green]")
                    except Exception as e:
                        console.print(f"[red]✗ Failed to delete {stack_type} stack: {e}[/red]")
                console.print("")

        if dry_run:
            console.print("\n[yellow]Dry run mode - no changes will be made[/yellow]")
            return 0

        if show_commands:
            # Just show the commands that would be executed
            self._show_all_deployment_commands(stacks_to_deploy, profile, console)
            return 0

        # Deploy stacks
        console.print("\n[bold]Deploying stacks...[/bold]\n")

        failed = False
        for stack_type, description in stacks_to_deploy:
            console.print(f"[bold]{description}[/bold]")

            result = self._deploy_stack(stack_type, profile, console, cf_manager)
            if result != 0:
                failed = True
                console.print(f"[red]Failed to deploy {stack_type} stack[/red]")
                break
            console.print("")

        if failed:
            console.print("\n[red]Deployment failed. Check the errors above.[/red]")
            return 1

        # Show summary
        console.print("\n[bold green]Deployment complete![/bold green]")

        console.print("\n[bold]Stack Outputs:[/bold]")
        self._show_stack_outputs(profile, console, config)

        return 0

    def _convert_params_to_boto3(self, params: list) -> list:
        """Convert CLI parameter format to boto3 format.

        From: ["Key1=Value1", "Key2=Value2"]
        To: [{"ParameterKey": "Key1", "ParameterValue": "Value1"}, ...]
        """
        result = []
        for param in params:
            if "=" in param:
                key, value = param.split("=", 1)
                result.append({"ParameterKey": key, "ParameterValue": value})
        return result

    def _deploy_stack(self, stack_type: str, profile, console: Console, cf_manager: CloudFormationManager) -> int:
        """Deploy a CloudFormation stack using boto3."""
        project_root = Path(__file__).parents[4]

        with Progress(
            SpinnerColumn(), TextColumn("[progress.description]{task.description}"), console=console
        ) as progress:
            # Common deployment function
            def deploy_with_cf(
                template_path, stack_name, params, capabilities=None, task_description="Deploying stack..."
            ):
                """Helper function to deploy a stack with CloudFormation manager."""
                task = progress.add_task(task_description, total=None)

                try:
                    # Convert parameters to boto3 format
                    boto3_params = self._convert_params_to_boto3(params) if params else None

                    # Deploy stack
                    result = cf_manager.deploy_stack(
                        stack_name=stack_name,
                        template_path=template_path,
                        parameters=boto3_params,
                        capabilities=capabilities or ["CAPABILITY_IAM"],
                        on_event=lambda e: progress.update(
                            task,
                            description=f"{e.get('LogicalResourceId', 'Stack')} - {e.get('ResourceStatus', '')}"
                            if isinstance(e, dict)
                            else str(e),
                        ),
                    )

                    progress.update(task, completed=True)

                    if result.success:
                        console.print(f"[green]✓ {stack_type} stack deployed successfully[/green]")
                        return 0
                    else:
                        console.print(f"[red]✗ Failed to deploy {stack_type} stack: {result.error}[/red]")
                        return 1

                except ResourceConflictError as e:
                    progress.update(task, completed=True)
                    console.print(f"[yellow]Resource conflict: {e.message}[/yellow]")
                    if e.get_cleanup_command():
                        console.print(f"Run: [cyan]{e.get_cleanup_command()}[/cyan]")
                    return 1

                except StackRollbackError as e:
                    progress.update(task, completed=True)
                    console.print(f"[yellow]Stack rollback: {e.message}[/yellow]")
                    console.print(f"Recovery: {e.recovery_action}")
                    return 1

                except CloudFormationError as e:
                    progress.update(task, completed=True)
                    console.print(f"[red]CloudFormation error: {e.message}[/red]")
                    return 1

                except Exception as e:
                    progress.update(task, completed=True)
                    console.print(f"[red]Unexpected error: {str(e)}[/red]")
                    return 1

            # Deploy based on stack type
            if stack_type == "auth":
                # Select template based on provider type
                provider_type = profile.provider_type or "okta"
                template_map = {
                    "okta": "bedrock-auth-okta.yaml",
                    "auth0": "bedrock-auth-auth0.yaml",
                    "azure": "bedrock-auth-azure.yaml",
                    "cognito": "bedrock-auth-cognito-pool.yaml",
                }

                template_file = template_map.get(provider_type, "bedrock-auth-okta.yaml")
                template = project_root / "deployment" / "infrastructure" / template_file

                # Verify template exists
                if not template.exists():
                    console.print(f"[red]Error: Template not found: {template_file}[/red]")
                    console.print(f"[yellow]Supported provider types: {', '.join(template_map.keys())}[/yellow]")
                    return 1

                stack_name = profile.stack_names.get("auth", f"{profile.identity_pool_name}-stack")

                # Build parameters
                params = []
                params.append(f"FederationType={profile.federation_type}")

                if provider_type == "okta":
                    params.extend(
                        [
                            f"OktaDomain={profile.provider_domain}",
                            f"OktaClientId={profile.client_id}",
                        ]
                    )
                elif provider_type == "auth0":
                    params.extend(
                        [
                            f"Auth0Domain={profile.provider_domain}",
                            f"Auth0ClientId={profile.client_id}",
                        ]
                    )
                elif provider_type == "azure":
                    # Azure uses tenant ID (GUID) instead of full domain
                    # Support multiple input formats:
                    # - login.microsoftonline.com/{tenant-id}/v2.0
                    # - login.microsoftonline.com/{tenant-id}
                    # - {tenant-id} (just the GUID)
                    # - https://login.microsoftonline.com/{tenant-id}/v2.0

                    # Extract GUID using regex pattern matching
                    guid_pattern = r"[0-9a-fA-F]{8}-[0-9a-fA-F]{4}-[0-9a-fA-F]{4}-[0-9a-fA-F]{4}-[0-9a-fA-F]{12}"
                    match = re.search(guid_pattern, profile.provider_domain)

                    if match:
                        tenant_id = match.group(0)
                    else:
                        # If no GUID found, use the provider_domain as-is
                        # (in case user provided just the GUID but in unexpected format)
                        tenant_id = profile.provider_domain

                    params.extend(
                        [
                            f"AzureTenantId={tenant_id}",
                            f"AzureClientId={profile.client_id}",
                        ]
                    )
                elif provider_type == "cognito":
                    # Extract domain prefix from full domain
                    # e.g., "us-east-1p8mdr8zxe" from "us-east-1p8mdr8zxe.auth.us-east-1.amazoncognito.com"
                    cognito_domain = (
                        profile.provider_domain.split(".")[0]
                        if "." in profile.provider_domain
                        else profile.provider_domain
                    )
                    params.extend(
                        [
                            f"CognitoUserPoolId={profile.cognito_user_pool_id}",
                            f"CognitoUserPoolClientId={profile.client_id}",
                            f"CognitoUserPoolDomain={cognito_domain}",
                        ]
                    )

                params.extend(
                    [
                        f"IdentityPoolName={profile.identity_pool_name}",
                        f"AllowedBedrockRegions={','.join(profile.allowed_bedrock_regions)}",
                        f"EnableMonitoring={str(profile.monitoring_enabled).lower()}",
                    ]
                )

                return deploy_with_cf(
                    template,
                    stack_name,
                    params,
                    ["CAPABILITY_NAMED_IAM"],
                    task_description="Deploying authentication stack...",
                )

            elif stack_type == "distribution":
                stack_name = profile.stack_names.get("distribution", f"{profile.identity_pool_name}-distribution")

                # Select template based on distribution type
                if profile.distribution_type == "landing-page":
                    template = project_root / "deployment" / "infrastructure" / "landing-page-distribution.yaml"

                    # Get VPC outputs from networking stack
                    networking_stack_name = profile.stack_names.get(
                        "networking", f"{profile.identity_pool_name}-networking"
                    )
                    networking_outputs = get_stack_outputs(networking_stack_name, profile.aws_region)

                    if not networking_outputs:
                        console.print(
                            "[red]Error: Networking stack outputs not found. Deploy networking stack first.[/red]"
                        )
                        return 1

                    vpc_id = networking_outputs.get("VpcId", "")
                    # Networking stack only has public subnets (SubnetIds), use for both ALB and Lambda
                    subnet_ids = networking_outputs.get("SubnetIds", "")

                    if not vpc_id or not subnet_ids:
                        console.print("[red]Error: Missing required VPC/subnet outputs from networking stack.[/red]")
                        console.print("[yellow]Expected: VpcId, SubnetIds[/yellow]")
                        console.print(f"[yellow]Got: {list(networking_outputs.keys())}[/yellow]")
                        return 1

                    # Use same subnets for both public (ALB) and private (Lambda)
                    public_subnets = subnet_ids
                    private_subnets = subnet_ids

                    # Build parameters for landing page
                    params = [
                        f"IdentityPoolName={profile.identity_pool_name}",
                        f"VpcId={vpc_id}",
                        f"PublicSubnetIds={public_subnets}",
                        f"PrivateSubnetIds={private_subnets}",
                        f"IdPProvider={profile.distribution_idp_provider}",
                    ]

                    # Add IdP-specific parameters
                    if profile.distribution_idp_provider == "okta":
                        params.extend(
                            [
                                f"OktaDomain={profile.distribution_idp_domain}",
                                f"OktaClientId={profile.distribution_idp_client_id}",
                                f"OktaClientSecretArn={profile.distribution_idp_client_secret_arn}",
                            ]
                        )
                    elif profile.distribution_idp_provider == "azure":
                        # Extract tenant ID from domain or use full domain
                        params.extend(
                            [
                                f"AzureTenantId={profile.distribution_idp_domain}",
                                f"AzureClientId={profile.distribution_idp_client_id}",
                                f"AzureClientSecretArn={profile.distribution_idp_client_secret_arn}",
                            ]
                        )
                    elif profile.distribution_idp_provider == "auth0":
                        params.extend(
                            [
                                f"Auth0Domain={profile.distribution_idp_domain}",
                                f"Auth0ClientId={profile.distribution_idp_client_id}",
                                f"Auth0ClientSecretArn={profile.distribution_idp_client_secret_arn}",
                            ]
                        )
                    elif profile.distribution_idp_provider == "cognito":
                        # Split domain to get user pool ID and domain prefix
                        params.extend(
                            [
                                f"CognitoUserPoolId={profile.cognito_user_pool_id or ''}",
                                f"CognitoUserPoolDomain={profile.distribution_idp_domain}",
                                f"CognitoClientId={profile.distribution_idp_client_id}",
                                f"CognitoClientSecretArn={profile.distribution_idp_client_secret_arn}",
                            ]
                        )

                    # Add optional custom domain parameters
                    if profile.distribution_custom_domain:
                        params.append(f"CustomDomainName={profile.distribution_custom_domain}")
                    if profile.distribution_hosted_zone_id:
                        params.append(f"HostedZoneId={profile.distribution_hosted_zone_id}")

                    # Add deployment timestamp to force custom resource re-execution
                    import datetime

                    deployment_timestamp = datetime.datetime.utcnow().strftime("%Y%m%d%H%M%S")
                    params.append(f"DeploymentTimestamp={deployment_timestamp}")

                    result = deploy_with_cf(
                        template,
                        stack_name,
                        params,
                        ["CAPABILITY_NAMED_IAM"],
                        task_description="Deploying landing page distribution stack...",
                    )

                    # Display outputs for landing page
                    if result == 0:
                        outputs = get_stack_outputs(stack_name, profile.aws_region)
                        console.print("\n[bold green]✓ Landing page deployed successfully![/bold green]")
                        console.print(f"\n[bold]Distribution URL:[/bold] {outputs.get('DistributionURL', 'N/A')}")
                        console.print("\n[bold yellow]⚠️  Configure your IdP web application:[/bold yellow]")
                        console.print(f"   [cyan]Redirect URI:[/cyan] {outputs.get('IdPRedirectURI', 'N/A')}")
                        console.print(
                            "\n   Add this redirect URI to your IdP web application settings "
                            "before users can authenticate."
                        )

                    return result

                else:  # presigned-s3 or legacy
                    template = project_root / "deployment" / "infrastructure" / "presigned-s3-distribution.yaml"
                    params = [f"IdentityPoolName={profile.identity_pool_name}"]
                    return deploy_with_cf(
                        template,
                        stack_name,
                        params,
                        ["CAPABILITY_NAMED_IAM"],
                        task_description="Deploying presigned S3 distribution stack...",
                    )

            elif stack_type == "networking":
                template = project_root / "deployment" / "infrastructure" / "networking.yaml"
                stack_name = profile.stack_names.get("networking", f"{profile.identity_pool_name}-networking")
                vpc_config = profile.monitoring_config or {}

                params = [
                    f"VpcCidr={vpc_config.get('vpc_cidr', '10.0.0.0/16')}",
                    f"PublicSubnet1Cidr={vpc_config.get('subnet1_cidr', '10.0.1.0/24')}",
                    f"PublicSubnet2Cidr={vpc_config.get('subnet2_cidr', '10.0.2.0/24')}",
                ]
                return deploy_with_cf(
                    template, stack_name, params, task_description="Deploying networking infrastructure..."
                )

            elif stack_type == "s3bucket":
                template = project_root / "deployment" / "infrastructure" / "s3bucket.yaml"
                stack_name = profile.stack_names.get("networking", f"{profile.identity_pool_name}-s3bucket")
                params = []
                return deploy_with_cf(
                    template, stack_name, params, task_description="Deploying S3 Bucket..."
                )
            elif stack_type == "monitoring":
                # Ensure ECS service linked role exists before deploying
                self._ensure_ecs_service_linked_role(console)

                template = project_root / "deployment" / "infrastructure" / "otel-collector.yaml"
                stack_name = profile.stack_names.get("monitoring", f"{profile.identity_pool_name}-otel-collector")
                params = []
                vpc_congig = profile.monitoring_config or {}

                if not vpc_congig.get('create_vpc', True):
                    params.append(f"VpcId={vpc_congig.get('vpc_id', '')}")
                    subnet_ids = ','.join(vpc_congig.get('subnet_ids', []))
                    params.append(f"SubnetIds={subnet_ids}")
                else:
                    # Get VPC outputs from networking stack
                    networking_stack_name = profile.stack_names.get(
                        "networking", f"{profile.identity_pool_name}-networking"
                    )
                    networking_outputs = get_stack_outputs(networking_stack_name, profile.aws_region)

                    if networking_outputs:
                        vpc_id = networking_outputs.get("VpcId", "")
                        subnet_ids = networking_outputs.get("SubnetIds", "")
                        if vpc_id:
                            params.append(f"VpcId={vpc_id}")
                        if subnet_ids:
                            params.append(f"SubnetIds={subnet_ids}")

                # Add HTTPS domain parameters if configured
                monitoring_config = getattr(profile, "monitoring_config", {})
                if monitoring_config.get("custom_domain"):
                    params.append(f"CustomDomainName={monitoring_config['custom_domain']}")
                    params.append(f"HostedZoneId={monitoring_config['hosted_zone_id']}")

                console.print(f"[dim]Using parameters: {params}[/dim]")
                return deploy_with_cf(
                    template, stack_name, params, task_description="Deploying monitoring collector..."
                )

            elif stack_type == "dashboard":
                template = project_root / "deployment" / "infrastructure" / "claude-code-dashboard.yaml"
                stack_name = profile.stack_names.get("dashboard", f"{profile.identity_pool_name}-dashboard")

                # Get S3 bucket from networking stack for packaging
                s3_stack_name = profile.stack_names.get(
                    "s3", f"{profile.identity_pool_name}-s3bucket"
                )
                s3_outputs = get_stack_outputs(s3_stack_name, profile.aws_region)

                if not s3_outputs or not s3_outputs.get("CfnArtifactsBucket"):
                    console.print("[red]Error: S3 bucket for packaging not found[/red]")
                    console.print(
                        "[yellow]The networking stack must be deployed first with the artifacts bucket.[/yellow]"
                    )
                    console.print("Run: [cyan]ccwb deploy networking[/cyan]")
                    return 1

                s3_bucket = s3_outputs["CfnArtifactsBucket"]

                # Package the template using AWS CLI (simple and reliable!)
                task = progress.add_task("Packaging dashboard Lambda functions...", total=None)

                try:
                    # Create temp file for packaged template
                    with tempfile.NamedTemporaryFile(mode="w", suffix=".yaml", delete=False) as f:
                        packaged_template_path = f.name

                    # Run AWS CLI package command
                    cmd = [
                        "aws",
                        "cloudformation",
                        "package",
                        "--template-file",
                        str(template),
                        "--s3-bucket",
                        s3_bucket,
                        "--s3-prefix",
                        "claude-code/dashboard",
                        "--output-template-file",
                        packaged_template_path,
                        "--region",
                        profile.aws_region,
                    ]

                    result = subprocess.run(cmd, capture_output=True, text=True)

                    if result.returncode != 0:
                        console.print(f"[red]Failed to package template: {result.stderr}[/red]")
                        return 1

                    progress.update(
                        task, description="Dashboard Lambda functions packaged successfully", completed=True
                    )

                    # Deploy the packaged template with MetricsRegion parameter
                    params = [f"MetricsRegion={profile.aws_region}"]
                    return deploy_with_cf(
                        packaged_template_path, stack_name, params, task_description="Deploying monitoring dashboard..."
                    )

                finally:
                    # Clean up temp file
                    if "packaged_template_path" in locals():
                        try:
                            os.unlink(packaged_template_path)
                        except Exception:
                            pass

            elif stack_type == "analytics":
                template = project_root / "deployment" / "infrastructure" / "analytics-pipeline.yaml"
                stack_name = profile.stack_names.get("analytics", f"{profile.identity_pool_name}-analytics")
                params = [
                    f"MetricsLogGroup={profile.metrics_log_group}",
                    f"DataRetentionDays={profile.data_retention_days}",
                    f"FirehoseBufferInterval={profile.firehose_buffer_interval}",
                    f"DebugMode={str(profile.analytics_debug_mode).lower()}",
                ]
                return deploy_with_cf(template, stack_name, params, task_description="Deploying analytics pipeline...")

            elif stack_type == "quota":
                template = project_root / "deployment" / "infrastructure" / "quota-monitoring.yaml"
                stack_name = profile.stack_names.get("quota", f"{profile.identity_pool_name}-quota")

                # Get MetricsTable ARN from dashboard stack outputs
                dashboard_stack_name = profile.stack_names.get("dashboard", f"{profile.identity_pool_name}-dashboard")
                dashboard_outputs = get_stack_outputs(dashboard_stack_name, profile.aws_region)

                if not dashboard_outputs or not dashboard_outputs.get("MetricsTableArn"):
                    console.print(
                        f"[red]Could not get MetricsTable ARN from dashboard stack {dashboard_stack_name}[/red]"
                    )
                    console.print("[yellow]The dashboard stack must be deployed first.[/yellow]")
                    console.print("Run: [cyan]ccwb deploy dashboard[/cyan]")
                    return 1

                # Get S3 bucket from networking stack for packaging
                networking_stack = profile.stack_names.get("networking", f"{profile.identity_pool_name}-networking")
                networking_outputs = get_stack_outputs(networking_stack, profile.aws_region)

                if not networking_outputs or not networking_outputs.get("CfnArtifactsBucket"):
                    console.print(f"[red]Could not get S3 bucket from networking stack {networking_stack}[/red]")
                    console.print("[yellow]The networking stack must be deployed first.[/yellow]")
                    console.print("Run: [cyan]ccwb deploy networking[/cyan]")
                    return 1

                s3_bucket = networking_outputs["CfnArtifactsBucket"]

                # Build parameters
                monthly_limit = getattr(profile, "monthly_token_limit", 300000000)
                metrics_aggregator_role = dashboard_outputs.get(
                    "MetricsAggregatorRoleName", "claude-code-auth-dashboard-MetricsAggregatorRole-*"
                )

                params = [
                    f"MonthlyTokenLimit={monthly_limit}",
                    f"MetricsTableArn={dashboard_outputs['MetricsTableArn']}",
                    f"MetricsAggregatorRoleName={metrics_aggregator_role}",
                    f"WarningThreshold80={int(monthly_limit * 0.8)}",
                    f"WarningThreshold90={int(monthly_limit * 0.9)}",
                ]

                # Package the template using AWS CLI
                task = progress.add_task("Packaging quota monitoring Lambda functions...", total=None)

                try:
                    # Create temp file for packaged template
                    with tempfile.NamedTemporaryFile(mode="w", suffix=".yaml", delete=False) as f:
                        packaged_template_path = f.name

                    # Run AWS CLI package command
                    cmd = [
                        "aws",
                        "cloudformation",
                        "package",
                        "--template-file",
                        str(template),
                        "--s3-bucket",
                        s3_bucket,
                        "--s3-prefix",
                        "claude-code/quota",
                        "--output-template-file",
                        packaged_template_path,
                        "--region",
                        profile.aws_region,
                    ]

                    result_pkg = subprocess.run(cmd, capture_output=True, text=True)

                    if result_pkg.returncode != 0:
                        console.print(f"[red]Failed to package template: {result_pkg.stderr}[/red]")
                        return 1

                    progress.update(
                        task, description="Quota monitoring Lambda functions packaged successfully", completed=True
                    )

                    # Deploy the packaged template
                    result = deploy_with_cf(
                        packaged_template_path, stack_name, params, task_description="Deploying quota monitoring..."
                    )

                    # Update metrics aggregator Lambda environment if successful
                    if result == 0:
                        self._update_metrics_aggregator_env(profile, stack_name, console)

                    return result

                finally:
                    # Clean up temp file
                    if "packaged_template_path" in locals():
                        try:
                            os.unlink(packaged_template_path)
                        except Exception:
                            pass

            elif stack_type == "codebuild":
                template = project_root / "deployment" / "infrastructure" / "codebuild-windows.yaml"
                stack_name = profile.stack_names.get("codebuild", f"{profile.identity_pool_name}-codebuild")
                params = [f"ProjectNamePrefix={profile.identity_pool_name}"]
                return deploy_with_cf(
                    template, stack_name, params, task_description="Deploying CodeBuild for Windows builds..."
                )

            else:
                console.print(f"[red]Unknown stack type: {stack_type}[/red]")
                return 1

    def _show_all_deployment_commands(self, stacks_to_deploy, profile, console):
        """Show AWS CLI commands that would be executed."""
        # This method remains for backward compatibility with --show-commands option
        console.print("\n[bold]AWS CLI Commands:[/bold]")
        for stack_type, description in stacks_to_deploy:
            console.print(f"\n[dim]# {description}[/dim]")
            self._show_deployment_commands(stack_type, profile)

    def _show_deployment_commands(self, stack_type: str, profile) -> None:
        """Show AWS CLI commands for manual deployment."""
        # Implementation remains the same as original for reference
        pass

    def _show_stack_outputs(self, profile, console: Console, config: Config) -> None:
        """Show outputs from deployed stacks."""
        # Get auth stack outputs
        auth_stack = profile.stack_names.get("auth", f"{profile.identity_pool_name}-stack")
        outputs = get_stack_outputs(auth_stack, profile.aws_region)

        if outputs:
            console.print("\n[bold]Authentication Stack:[/bold]")
            console.print(f"• Federation Type: [cyan]{outputs.get('FederationType', 'cognito')}[/cyan]")
            if outputs.get("FederationType") == "direct" or outputs.get("DirectSTSRoleArn", "").startswith("arn:"):
                console.print(f"• Direct STS Role ARN: [cyan]{outputs.get('DirectSTSRoleArn', 'N/A')}[/cyan]")
            if outputs.get("IdentityPoolId"):
                console.print(f"• Identity Pool ID: [cyan]{outputs.get('IdentityPoolId', 'N/A')}[/cyan]")
            # FederatedRoleArn is the new output name from split templates
            role_arn = outputs.get("FederatedRoleArn") or outputs.get("BedrockRoleArn", "N/A")
            console.print(f"• Role ARN: [cyan]{role_arn}[/cyan]")
            console.print(f"• OIDC Provider: [cyan]{outputs.get('OIDCProviderArn', 'N/A')}[/cyan]")

            # Save federated_role_arn to profile for direct STS federation
            direct_sts_role = outputs.get("DirectSTSRoleArn")
            if direct_sts_role and direct_sts_role != "N/A" and direct_sts_role.startswith("arn:"):
                profile.federated_role_arn = direct_sts_role
                config.save_profile(profile)

        # Get networking outputs if enabled
        if profile.monitoring_enabled:
            networking_stack = profile.stack_names.get("networking", f"{profile.identity_pool_name}-networking")
            networking_outputs = get_stack_outputs(networking_stack, profile.aws_region)

            if networking_outputs:
                console.print("\n[bold]Networking Stack:[/bold]")
                vpc_id = networking_outputs.get("VpcId", "N/A")
                subnet_ids = networking_outputs.get("SubnetIds", "N/A")
                console.print(f"• VPC ID: [cyan]{vpc_id}[/cyan]")
                console.print(f"• Subnet IDs: [cyan]{subnet_ids}[/cyan]")

            # Get monitoring stack endpoint
            monitoring_stack = profile.stack_names.get("monitoring", f"{profile.identity_pool_name}-otel-collector")
            monitoring_outputs = get_stack_outputs(monitoring_stack, profile.aws_region)

            if monitoring_outputs:
                console.print("\n[bold]Monitoring Stack:[/bold]")
                endpoint = monitoring_outputs.get("CollectorEndpoint", "N/A")
                console.print(f"• OTLP Endpoint: [cyan]{endpoint}[/cyan]")

            dashboard_stack = profile.stack_names.get("dashboard", f"{profile.identity_pool_name}-dashboard")
            dashboard_outputs = get_stack_outputs(dashboard_stack, profile.aws_region)

            if dashboard_outputs:
                console.print("\n[bold]Dashboard Stack:[/bold]")
                dashboard_url = dashboard_outputs.get("DashboardURL", "")
                if dashboard_url:
                    console.print(f"• Dashboard URL: [cyan][link={dashboard_url}]{dashboard_url}[/link][/cyan]")

    def _update_metrics_aggregator_env(self, profile, quota_stack_name: str, console: Console) -> None:
        """Update metrics aggregator Lambda environment variable to include quota table."""
        try:
            import boto3

            # Get the quota table name from the quota stack outputs
            quota_outputs = get_stack_outputs(quota_stack_name, profile.aws_region)
            if not quota_outputs or not quota_outputs.get("QuotaTableName"):
                console.print("[yellow]Warning: Could not get quota table name from stack outputs[/yellow]")
                return

            quota_table_name = quota_outputs["QuotaTableName"]

            # Get the metrics aggregator function name
            metrics_aggregator_name = "ClaudeCode-MetricsAggregator"

            console.print(f"[dim]Updating {metrics_aggregator_name} environment variables...[/dim]")

            # Update the Lambda function environment variables
            lambda_client = boto3.client("lambda", region_name=profile.aws_region)

            try:
                lambda_client.update_function_configuration(
                    FunctionName=metrics_aggregator_name,
                    Environment={
                        "Variables": {
                            "METRICS_LOG_GROUP": profile.metrics_log_group,
                            "METRICS_REGION": profile.aws_region,
                            "METRICS_TABLE": "ClaudeCodeMetrics",
                            "QUOTA_TABLE": quota_table_name,
                        }
                    },
                )
                console.print("[green]✓ Updated metrics aggregator to enable quota tracking[/green]")
            except Exception as e:
                console.print(
                    f"[yellow]Warning: Failed to update metrics aggregator environment variables: {str(e)}[/yellow]"
                )
                console.print(
                    f"[dim]You may need to manually add QUOTA_TABLE={quota_table_name} "
                    f"to the metrics aggregator Lambda[/dim]"
                )

        except Exception as e:
            console.print(f"[yellow]Warning: Error updating metrics aggregator: {str(e)}[/yellow]")

    def _check_orphaned_stacks(self, stacks_to_deploy, profile, cf_manager, console: Console) -> list:
        """Check for stacks that exist but are disabled in config.

        Returns:
            List of (stack_type, stack_name, status) tuples for orphaned stacks.
        """
        # All possible stack types
        all_stack_types = {
            "auth": "Authentication Stack",
            "distribution": "Distribution infrastructure",
            "networking": "VPC Networking",
            "monitoring": "OpenTelemetry Collector",
            "dashboard": "CloudWatch Dashboard",
            "analytics": "Analytics Pipeline",
            "quota": "Quota Monitoring",
            "codebuild": "CodeBuild",
        }

        # Stack types that are being deployed
        deploying_types = {stack_type for stack_type, _ in stacks_to_deploy}

        # Check for orphaned stacks
        orphaned = []
        for stack_type in all_stack_types:
            if stack_type not in deploying_types:
                # This stack type is not being deployed - check if it exists
                stack_name = profile.stack_names.get(stack_type, f"{profile.identity_pool_name}-{stack_type}")
                status = cf_manager.get_stack_status(stack_name)

                if status and status not in ["DELETE_COMPLETE", "DELETE_IN_PROGRESS"]:
                    orphaned.append((stack_type, stack_name, status))

        return orphaned

    def _ensure_ecs_service_linked_role(self, console: Console) -> None:
        """Ensure ECS service linked role exists, create if needed."""
        try:
            import boto3

            iam_client = boto3.client("iam")

            # Check if role exists
            try:
                iam_client.get_role(RoleName="AWSServiceRoleForECS")
                console.print("[dim]✓ ECS service linked role exists[/dim]")
            except iam_client.exceptions.NoSuchEntityException:
                # Role doesn't exist, create it
                console.print("[yellow]Creating ECS service linked role...[/yellow]")
                try:
                    iam_client.create_service_linked_role(AWSServiceName="ecs.amazonaws.com")
                    console.print("[green]✓ ECS service linked role created[/green]")
                except iam_client.exceptions.InvalidInputException as e:
                    # Role might already exist (race condition)
                    if "has been taken in this account" in str(e):
                        console.print("[dim]✓ ECS service linked role already exists[/dim]")
                    else:
                        raise

        except Exception as e:
            console.print(f"[yellow]Warning: Could not verify ECS service linked role: {str(e)}[/yellow]")
            console.print("[dim]If deployment fails, manually create the role with:[/dim]")
            console.print("[dim]aws iam create-service-linked-role --aws-service-name ecs.amazonaws.com[/dim]")<|MERGE_RESOLUTION|>--- conflicted
+++ resolved
@@ -167,13 +167,10 @@
 
             # Deploy remaining monitoring stacks
             if profile.monitoring_enabled:
-<<<<<<< HEAD
                 vpc_congig = profile.monitoring_config or {}
                 if vpc_congig.get('create_vpc', True):
                     stacks_to_deploy.append(("networking", "VPC Networking for OTEL Collector"))
                 stacks_to_deploy.append(("s3bucket", "S3 Bucket"))
-=======
->>>>>>> 3ab4dd4b
                 stacks_to_deploy.append(("monitoring", "OpenTelemetry Collector"))
                 stacks_to_deploy.append(("dashboard", "CloudWatch Dashboard"))
                 # Check if analytics is enabled (default to True for backward compatibility)
