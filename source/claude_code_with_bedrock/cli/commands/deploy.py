--- conflicted
+++ resolved
@@ -155,25 +155,16 @@
             # Deploy all configured stacks in dependency order
             stacks_to_deploy.append(("auth", "Authentication Stack (Cognito + IAM)"))
 
-            # Deploy networking first if needed (required by landing-page distribution and monitoring)
-            if profile.monitoring_enabled or (
-                profile.enable_distribution and profile.distribution_type == "landing-page"
-            ):
-                stacks_to_deploy.append(("networking", "VPC Networking for OTEL Collector"))
-
             # Deploy distribution after networking if it's landing-page type
             if profile.enable_distribution:
                 stacks_to_deploy.append(("distribution", "Distribution infrastructure (S3 + IAM)"))
 
             # Deploy remaining monitoring stacks
             if profile.monitoring_enabled:
-<<<<<<< HEAD
-=======
                 vpc_congig = profile.monitoring_config or {}
-                if vpc_congig.get('create_vpc', True):
+                if vpc_congig.get("create_vpc", True):
                     stacks_to_deploy.append(("networking", "VPC Networking for OTEL Collector"))
                 stacks_to_deploy.append(("s3bucket", "S3 Bucket"))
->>>>>>> af534b0e
                 stacks_to_deploy.append(("monitoring", "OpenTelemetry Collector"))
                 stacks_to_deploy.append(("dashboard", "CloudWatch Dashboard"))
                 # Check if analytics is enabled (default to True for backward compatibility)
@@ -584,9 +575,7 @@
                 template = project_root / "deployment" / "infrastructure" / "s3bucket.yaml"
                 stack_name = profile.stack_names.get("networking", f"{profile.identity_pool_name}-s3bucket")
                 params = []
-                return deploy_with_cf(
-                    template, stack_name, params, task_description="Deploying S3 Bucket..."
-                )
+                return deploy_with_cf(template, stack_name, params, task_description="Deploying S3 Bucket...")
             elif stack_type == "monitoring":
                 # Ensure ECS service linked role exists before deploying
                 self._ensure_ecs_service_linked_role(console)
@@ -596,9 +585,9 @@
                 params = []
                 vpc_congig = profile.monitoring_config or {}
 
-                if not vpc_congig.get('create_vpc', True):
+                if not vpc_congig.get("create_vpc", True):
                     params.append(f"VpcId={vpc_congig.get('vpc_id', '')}")
-                    subnet_ids = ','.join(vpc_congig.get('subnet_ids', []))
+                    subnet_ids = ",".join(vpc_congig.get("subnet_ids", []))
                     params.append(f"SubnetIds={subnet_ids}")
                 else:
                     # Get VPC outputs from networking stack
@@ -631,9 +620,7 @@
                 stack_name = profile.stack_names.get("dashboard", f"{profile.identity_pool_name}-dashboard")
 
                 # Get S3 bucket from networking stack for packaging
-                s3_stack_name = profile.stack_names.get(
-                    "s3", f"{profile.identity_pool_name}-s3bucket"
-                )
+                s3_stack_name = profile.stack_names.get("s3", f"{profile.identity_pool_name}-s3bucket")
                 s3_outputs = get_stack_outputs(s3_stack_name, profile.aws_region)
 
                 if not s3_outputs or not s3_outputs.get("CfnArtifactsBucket"):
